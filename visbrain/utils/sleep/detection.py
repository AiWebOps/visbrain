# -*- coding: utf-8 -*-

"""Group functions for automatic detection of sleep parameters.

Perform:
- REM detection
- Muscle Twitches detection
- Spindles detection
- Slow wave detection
- KCs detection
- Peak detection
"""
import numpy as np
from scipy.signal import hilbert, detrend, welch

from ..filtering import filt, morlet, morlet_power
from ..sigproc import derivative, tkeo, smoothing, normalization
from .event import (_events_duration, _events_removal, _events_distance_fill,
                    _events_amplitude, _index_to_events, _events_to_index)

__all__ = ('kcdetect', 'spindlesdetect', 'remdetect', 'slowwavedetect',
           'mtdetect', 'peakdetect')

###########################################################################
# K-COMPLEX DETECTION
###########################################################################


def kcdetect(elec, sf, proba_thr, amp_thr, hypno, nrem_only, tmin, tmax,
             kc_min_amp, kc_max_amp, fmin=.5, fmax=4., delta_thr=.8,
             smoothing_s=30, spindles_thresh=2., range_spin_sec=20,
             kc_peak_min_distance=100., min_distance_ms=500.):
    """Perform a K-complex detection.

    Parameters
    ----------
    elec : array_like
        eeg signal (preferably central electrodes)
    sf : float
        Downsampling frequency
    proba_thr : float
        Probability threshold (between 0 and 1)
    amp_thr : float
        Amplitude threshold
    hypno : array_like
        Hypnogram vector, same length as elec
        Vector with only 0 if no hypnogram is loaded
    nrem_only : bool
        Perfom detection only on NREM sleep period
    tmin : float
        Minimum duration (ms) of K-complexes
    tmax : float
        Maximum duration (ms) of K-complexes
    kc_min_amp : float
        Minimum amplitude of K-complexes
    kc_max_amp : float
        Maximum amplitude of K-complexes
    fmin : float | .5
        High-pass cutoff frequency
    fmax : float | 4.
        Low-pass cutoff frequency
    delta_thr : float | .8
        Delta normalized power threshold. Value must be between 0 and 1.
        0 = No thresholding by delta bandpower
    smoothing_s : int | 20
        Time window (sec) for smoothing of delta band power
    spindles_thresh : float | 1.
        Number of standard deviations to compute spindles detection
    range_spin_sec : int | 20
        Duration of lookahead window for spindles detection (sec)
        Check for spindles that are comprised within -range_spin_sec/2 <
        KC < range_spin_sec/2
    kc_peak_min_distance : float | 100.
        Minimum distance (ms) between the minimum and maxima of a KC
    min_distance_ms : float | 500.
        Minimum distance (ms) between two KCs to be considered unique.

    Returns
    -------
    idx_kc : array_like
        Array of supra-threshold indices
    number : int
        Number of detected K-complexes
    density : float
        Number of K-complexes per minutes of data
    duration_ms : float
        Duration (ms) of each K-complex detected
    """
    # Find if hypnogram is loaded :
    hyploaded = True if np.unique(hypno).size > 1 and nrem_only else False

    data = elec
    length = max(data.shape)

    # PRE DETECTION
    # Compute delta band power
    # Morlet's wavelet
    freqs = np.array([0.1, 4., 8., 12., 16., 30.])
    delta_npow = morlet_power(data, freqs, sf, norm=True)[0]
    delta_nfpow = smoothing(delta_npow, smoothing_s * sf)
    idx_no_delta = np.where(delta_nfpow < delta_thr)[0]
    idx_loc_delta = np.where(delta_npow > np.mean(delta_npow))[0]

    # MAIN DETECTION
    # Bandpass filtering
    sig_filt = filt(sf, np.array([fmin, fmax]), data)
    # Taiger-Keaser energy operator
    sig_transformed = tkeo(sig_filt)
    # Initial thresholding of the TKEO's amplitude
    thresh = np.mean(sig_transformed) + amp_thr * np.std(sig_transformed)
    idx_sup_thr = np.where(sig_transformed >= thresh)[0]

    if idx_sup_thr.size > 0:
        # Check if spindles are present in range_spin_sec
        idx_spin, _, _, _, _ = spindlesdetect(data, sf, spindles_thresh, hypno,
                                              nrem_only=False)

        number, _, idx_start, idx_stop = _events_duration(idx_sup_thr, sf)

        spin_bool = np.array([], dtype=np.bool)
        for i, j in enumerate(idx_start):
            step = 0.5 * range_spin_sec * sf
            st_spin = idx_sup_thr[j]
            is_spin = np.in1d(np.arange(st_spin - step, st_spin + step, 1),
                              idx_spin, assume_unique=True)
            spin_bool = np.append(spin_bool, any(is_spin))
        kc_spin = np.where(spin_bool)[0]
        idx_kc_spin = idx_sup_thr[_events_removal(idx_start, idx_stop,
                                                  kc_spin)]

        # Compute probability
        proba = np.zeros(shape=data.shape)
        proba[idx_sup_thr] += 0.1
        proba[idx_no_delta] += 0.1
        proba[idx_loc_delta] += 0.1
        proba[idx_kc_spin] += 0.1

        if hyploaded:
            proba[hypno == -1] += -0.1
            proba[hypno == 0] += -0.2
            proba[hypno == 1] += 0
            proba[hypno == 2] += 0.1
            proba[hypno == 3] += -0.1
            proba[hypno == 4] += -0.2

        # Smooth and normalize probability vector
        proba = proba / 0.5 if hyploaded else proba / 0.4
        proba = smoothing(proba, sf)

        # Keep only proba >= proba_thr (user defined threshold)
        idx_sup_thr = np.intersect1d(idx_sup_thr, np.where(
            proba >= proba_thr)[0], True)

    if idx_sup_thr.size > 0:
        # K-COMPLEX MORPHOLOGY
        idx_sup_thr = _events_distance_fill(idx_sup_thr, min_distance_ms, sf)
        _, duration_ms, idx_start, idx_stop = _events_duration(idx_sup_thr, sf)

        kc_amp, distance_ms = _events_amplitude(data, idx_sup_thr,
                                                idx_start, idx_stop, sf)
        good_dur = np.where(np.logical_and(duration_ms > tmin,
                                           duration_ms < tmax))[0]

        good_amp = np.where(np.logical_and(kc_amp > kc_min_amp,
                                           kc_amp < kc_max_amp))[0]
        good_dist = np.where(distance_ms > kc_peak_min_distance)[0]

        good_event = np.intersect1d(good_amp, good_dur, True)
        good_event = np.intersect1d(good_event, good_dist, True)
        good_idx = _events_removal(idx_start, idx_stop, good_event)

        idx_sup_thr = idx_sup_thr[good_idx]
        idx_sup_thr = _events_distance_fill(idx_sup_thr, min_distance_ms, sf)

        # Export info
        number, duration_ms, idx_start, idx_stop = _events_duration(
            idx_sup_thr, sf)

        density = number / (length / sf / 60.)
        return idx_sup_thr, number, density, duration_ms

    else:
        return np.array([], dtype=int), 0., 0., np.array([], dtype=int)


###########################################################################
# SPINDLES DETECTION
###########################################################################

def spindlesdetect(elec, sf, threshold, hypno, nrem_only, fmin=12., fmax=14.,
                   tmin=300, tmax=3000, method='wavelet', min_distance_ms=300,
                   sigma_thr=0.2, adapt_band=True, return_full=False):
    """Perform a sleep spindles detection.

    Parameters
    ----------
    elec : array_like
        eeg signal (preferably central electrodes)
    sf : float
        Downsampling frequency
    threshold : float
        Number of standard deviation to use as threshold
        Threshold is defined as: mean + X * std(derivative)
    hypno : array_like
        Hypnogram vector, same length as elec
        Vector with only 0 if no hypnogram is loaded
    nrem_only : bool
        Perfom detection only on NREM sleep period
    fmin : float | 12
        Lower bandpass frequency
    fmax : float | 14
        Higher bandpass frequency
    method: {'wavelet', 'hilbert'}
        Method to extract complex decomposition. Use either 'hilbert' or
        'wavelet'.
    min_distance_ms : int | 300
        Minimum distance (in ms) between two spindles to consider them as
        two distinct spindles
    sigma_thr : float | 0.2
        Sigma band-wise normalized power threshold (between 0 and 1)
    adapt_band : bool | True
        If true, adapt sigma band limit by finding the peak sigma freq.
    return_full : bool | False
        If true, return more variables (start, stop, sigma, hard and soft
        thresh) Used in function write_fig_spindles

    Returns
    -------
    idx_spindles : array_like
        Array of supra-threshold indices
    number : int
        Number of detected spindles
    density : float
        Number of spindles per minutes of data
    duration_ms : float
        Duration (ms) of each spindles detected
    power

    """
    # Find if hypnogram is loaded :
    hyploaded = True if np.unique(hypno).size > 1 and nrem_only else False

    # Pre-detection
    if adapt_band:
        # Find peak sigma frequency
        f, Pxx_den = welch(elec, sf)
        mfs = f[Pxx_den == Pxx_den[np.where((f >= 11) & (f < 16))].max()][0]
        fmin = mfs - 1
        fmax = mfs + 1

    # Compute relative sigma power
    freqs = np.array([0.5, 4., 8., fmin, fmax])
    sigma_npow = morlet_power(elec, freqs, sf, norm=True)[-1]
    sigma_nfpow = smoothing(sigma_npow, sf * (tmin / 1000))
    # Vector of sigma power supra-threshold values
    idx_sigma = np.where(sigma_nfpow > sigma_thr)[0]

    if hyploaded:
        data = elec.copy()
        data[(np.where(np.logical_or(hypno < 1, hypno == 4)))] = 0.
        # length = np.count_nonzero(data)
        idx_zero = np.where(data == 0)[0]
    else:
        data = elec
        # length = max(data.shape)

    # Get complex decomposition of filtered data :
    if method == 'hilbert':
        # Bandpass filter
        data_filt = filt(sf, [fmin, fmax], data, order=4)
        # Hilbert transform on odd-length signals is twice longer. To avoid
        # this extra time, simply set to zero padding.
        # See https://github.com/scipy/scipy/issues/6324
        if data.size % 2:
            analytic = hilbert(data_filt)
        else:
            analytic = hilbert(data_filt[:-1], len(data_filt))
    elif method == 'wavelet':
        analytic = morlet(data, sf, np.mean([fmin, fmax]))

    # Get envelope
    amplitude = np.abs(analytic)

    if hyploaded:
        amplitude[idx_zero] = np.nan

    # Define hard and soft thresholds
    hard_thr = np.nanmean(amplitude) + threshold * np.nanstd(amplitude)
    soft_thr = 0.5 * hard_thr

    with np.errstate(divide='ignore', invalid='ignore'):
        idx_hard = np.where(amplitude > hard_thr)[0]
        idx_soft = np.where(amplitude > soft_thr)[0]

    # Find threshold-crossing indices of soft threshold
    idx_zc_soft = _events_to_index(idx_soft).flatten()

    if idx_hard.size > 0:
        # Initialize spindles vector
        idx_spindles = np.array([], dtype=int)

        # Keep only period with high relative sigma power (i.e. remove
        # artefact)
        idx_hard = np.intersect1d(idx_hard, idx_sigma, True)

        # Fill gap between events separated by less than min_distance_ms
        idx_hard = _events_distance_fill(idx_hard, min_distance_ms, sf)

        # Get where spindles start / end :
        idx_start, idx_stop = _events_to_index(idx_hard).T

        # Find true beginning / end using soft threshold
        for s in idx_start:
            d = s - idx_zc_soft
            # Find distance to nearest soft threshold crossing before start
            soft_beg = d[d > 0].min()
            # Find distance to nearest soft threshold crossing before start
            soft_end = np.abs(d[d < 0]).min()
            idx_spindles = np.append(idx_spindles, np.arange(
                s - soft_beg, s + soft_end))

        # Fill gap between events separated by less than min_distance_ms
        idx_spindles = _events_distance_fill(idx_spindles, min_distance_ms, sf)

        # Get duration
        idx_start, idx_stop = _events_to_index(idx_spindles).T
        duration_ms = (idx_stop - idx_start) * (1000 / sf)

        # Remove events with bad duration
        good_dur = np.where(np.logical_and(duration_ms > tmin,
                                           duration_ms < tmax))[0]

        idx_spindles = _index_to_events(np.c_[idx_start, idx_stop][good_dur])

<<<<<<< HEAD
        # Compute number, duration, density
        idx_start, idx_stop = _events_to_index(idx_spindles).T
        number = idx_start.size
        duration_ms = (idx_stop - idx_start) * (1000 / sf)
        density = number / (data.size / sf / 60.)

        # Compute mean power of each spindles
        pwrs = np.zeros(shape=number)
        for i, (start, stop) in enumerate(zip(idx_start, idx_stop)):
            data_sp = data[start:stop]
            # Using Morlet
            ind_pwr = morlet_power(data_sp, [fmin, fmax], sf, norm=False)[0]
            pwrs[i] = np.mean(ind_pwr)
        # Normalize by dividing by the mean
        normalization(pwrs, norm=2)

        if return_full:
            return idx_spindles, number, density, duration_ms, pwrs, \
                idx_start, idx_stop, hard_thr, soft_thr, idx_sigma, fmin, \
                fmax, sigma_nfpow, amplitude, sigma_thr
=======
        if idx_spindles.size:
            # Compute number, duration, density
            idx_start, idx_stop = _events_to_index(idx_spindles).T
            number = idx_start.size
            duration_ms = (idx_stop - idx_start) * (1000 / sf)
            density = number / (data.size / sf / 60.)

            # Compute mean power of each spindles
            pwrs = np.zeros(shape=number)
            for i, (start, stop) in enumerate(zip(idx_start, idx_stop)):
                data_sp = data[start:stop]
                # Using Morlet
                ind_pwr = morlet_power(data_sp, [fmin, fmax], sf, norm=False)[0]
                pwrs[i] = np.mean(ind_pwr)
            # Normalize by dividing by the mean
            normalization(pwrs, norm = 2)

            if return_full:
                return idx_spindles, number, density, duration_ms, pwrs, idx_start,
                idx_stop, hard_thr, soft_thr, idx_sigma, fmin, fmax, sigma_nfpow,
                amplitude, sigma_thr
            else:
                return idx_spindles, number, density, duration_ms, pwrs

>>>>>>> 3cb5165c
        else:
            if return_full:
                return np.array([], dtype=int), 0., 0., np.array([], dtype=int),
                np.array([]), np.array([], dtype=int), np.array([], dtype=int),
                hard_thr, soft_thr, idx_sigma, fmin, fmax, sigma_nfpow, amplitude, sigma_thr
            else:
                return np.array([], dtype=int), 0., 0., np.array([], dtype=int), np.array([])

    else:
        if return_full:
            return np.array([], dtype=int), 0., 0., np.array([], dtype=int), \
                np.array([]), np.array([], dtype=int), \
                np.array([], dtype=int), hard_thr, soft_thr, idx_sigma, fmin, \
                fmax, sigma_nfpow, amplitude, sigma_thr
        else:
            return np.array([], dtype=int), 0., 0., np.array([], dtype=int),\
                np.array([])


###########################################################################
# REM DETECTION
###########################################################################


def remdetect(elec, sf, hypno, rem_only, threshold, tmin=300, tmax=800,
              min_distance_ms=300, smoothing_ms=200, deriv_ms=50):
    """Perform a rapid eye movement (REM) detection.

    Function to perform a semi-automatic detection of rapid eye movements
    (REM) during REM sleep.

    Parameters
    ----------
    elec: array_like
        EOG signal
    sf: float
        Downsampling frequency
    hypno: array_like
        Hypnogram vector, same length as data
        Vector with only 0 if no hypnogram is loaded
    rem_only: bool
        Perfom detection only on REM sleep period
    threshold: float
        Number of standard deviation of the derivative signal
        Threshold is defined as: mean + X * std(derivative)
    tmin : int | 300
        Minimum duration (ms) of rapid eye movement
    tmax : int | 1500
        Maximum duration (ms) of rapid eye movement
    min_distance_ms : int | 300
        Minimum distance (ms) between two saccades to consider them as two
        distinct events.
    smoothing_ms : int | 200 (= 5 Hz)
        Time (ms) window of the smoothing.
    deriv_ms : int | 50
        Time (ms) window of derivative computation

    Returns
    -------
    idx_rem: array_like
        Indices of detected REMs
    number: int
        Number of detected REMs
    density: float
        Number of REMs per minute
    duration_ms: float
        Duration (ms) of each REM detected
    """
    # Find if hypnogram is loaded :
    hyploaded = True if rem_only and 4 in hypno else False

    # Compute relative beta power
    freqs = np.array([0.5, 4., 8., 12, 40])
    beta_npow = morlet_power(elec, freqs, sf, norm=True)[-1]
    beta_nfpow = smoothing(beta_npow, sf * (tmin / 1000))
    # Vector of beta power supra-threshold values
    idx_beta = np.where(beta_nfpow < np.percentile(beta_nfpow, 60))[0]

    if hyploaded:
        data = elec.copy()
        data[(np.where(hypno < 4))] = 0
        length = np.count_nonzero(data)
        idx_zero = np.where(data == 0)
    else:
        data = elec
        length = max(data.shape)

    # Compute smoothed derivative
    sm_sig = smoothing(data, sf * (smoothing_ms / 1000))
    deriv = derivative(sm_sig, deriv_ms, sf)
    deriv = smoothing(deriv, sf * (smoothing_ms / 1000))
    if hyploaded:
        deriv[idx_zero] = np.nan

    # Define hard and soft thresholds
    hard_thr = np.nanmean(deriv) + threshold * np.nanstd(deriv)
    soft_thr = 0.5 * hard_thr

    with np.errstate(divide='ignore', invalid='ignore'):
        idx_hard = np.where(deriv > hard_thr)[0]
        idx_soft = np.where(deriv > soft_thr)[0]

    # Find threshold-crossing indices of soft threshold
    idx_zc_soft = _events_to_index(idx_soft).flatten()

    if idx_hard.size > 0:
        # Initialize rem vector
        idx_rem = np.array([], dtype=int)

        # Keep only period with low relative beta power (i.e. remove artefact)
        idx_hard = np.intersect1d(idx_hard, idx_beta, True)

        # Fill gap between events separated by less than min_distance_ms
        idx_hard = _events_distance_fill(idx_hard, min_distance_ms, sf)

        # Get where spindles start / end :
        idx_start, idx_stop = _events_to_index(idx_hard).T

        # Find true beginning / end using soft threshold
        for s in idx_start:
            d = s - idx_zc_soft
            # Find distance to nearest soft threshold crossing before start
            soft_beg = d[d > 0].min()
            # Find distance to nearest soft threshold crossing before start
            soft_end = np.abs(d[d < 0]).min()
            idx_rem = np.append(idx_rem, np.arange(
                s - soft_beg, s + soft_end))

        # Fill gap between events separated by less than min_distance_ms
        idx_rem = _events_distance_fill(idx_rem, min_distance_ms, sf)

        # Get duration
        idx_start, idx_stop = _events_to_index(idx_rem).T
        duration_ms = (idx_stop - idx_start) * (1000 / sf)

        # Remove events with bad duration
        good_dur = np.where(np.logical_and(duration_ms > tmin,
                                           duration_ms < tmax))[0]

        idx_rem = _index_to_events(np.c_[idx_start, idx_stop][good_dur])

        # Compute number, duration, density
        idx_start, idx_stop = _events_to_index(idx_rem).T
        number = idx_start.size
        duration_ms = (idx_stop - idx_start) * (1000 / sf)
        density = number / (length / sf / 60.)

        return idx_rem, number, density, duration_ms

    else:
        return np.array([], dtype=int), 0., 0., np.array([], dtype=int)


###########################################################################
# SLOW WAVE DETECTION
###########################################################################


def slowwavedetect(elec, sf, threshold, min_amp=70., max_amp=400., tmin=1000.,
                   fmin=.5, fmax=4., smoothing_s=20):
    """Perform a Slow Wave detection.

    Parameters
    ----------
    elec : array_like
        eeg signal (preferably frontal electrodes)
    sf : float
        Downsampling frequency
    threshold : float
        First threshold: bandwise-normalized delta power Value must be between
        0 and 1.
    min_amp : float | 70.
        Secondary threshold: minimum amplitude (uV) of the raw signal.
        Slow waves are generally defined by amplitude > 70 uV.
    max_amp : float | 400.
        Maximum amplitude of slow wave
    tmin : float | 1000.
        Minimum duration (ms) of slow waves
    fmin  : float | .5
        High-pass frequency
    fmax  : float | 2.
        Low-pass frequency
    smoothing_s  : int | 20
        Smoothing window in seconds

    Returns
    -------
    idx_sup_thr : array_like
        Array of supra-threshold indices
    number : int
        Number of detected slow-wave
    density: float
        Number of slow waves per minute
    duration_ms : float
        Duration (ms) of each slow wave period detected
    """
    filt_fmax = np.minimum(45, sf / 2.0 - 0.75)  # protect Nyquist
    data = filt(sf, [.1, filt_fmax], elec)

    # Compute relative delta band-power
    delta_nfpow = morlet_power(data, [fmin, fmax, 8, 12, 16, 30], sf,
                               norm=True)[0, :]
    delta_nfpow = smoothing(delta_nfpow, smoothing_s * sf)

    # Normalized power criteria
    idx_sup_thr = np.where(delta_nfpow > threshold)[0]

    if idx_sup_thr.size:
        # Get where slow waves start / end :
        idx_start, idx_stop = _events_to_index(idx_sup_thr).T
        duration_ms = (idx_stop - idx_start) * (1000 / sf)

        # Check amplitude and duration
        event_amp = np.zeros(shape=idx_start.shape)
        for idx, (i, j) in enumerate(zip(idx_start, idx_stop)):
            event_amp[idx] = np.ptp(data[np.arange(i, j)])

        good_amp = np.where(np.logical_and(event_amp > min_amp,
                                           event_amp < max_amp))[0]
        good_dur = np.where(duration_ms > tmin)[0]
        good_event = np.intersect1d(good_amp, good_dur, True)
        idx_sup_thr = _index_to_events(np.c_[idx_start, idx_stop][good_event])

        if idx_sup_thr.size:
            # Export info
            idx_start, idx_stop = _events_to_index(idx_sup_thr).T
            number = idx_start.size
            duration_ms = (idx_stop - idx_start) * (1000 / sf)
            density = number / (len(elec) / sf / 60.)

            return idx_sup_thr, number, density, duration_ms

        else:
            return np.array([], dtype=int), 0., 0., np.array([], dtype=int)

    else:
        return np.array([], dtype=int), 0., 0., np.array([], dtype=int)


###########################################################################
# MUSCLE TWITCHES DETECTION
###########################################################################


def mtdetect(elec, sf, threshold, hypno, rem_only, fmin=0., fmax=50.,
             tmin=800, tmax=2500, min_distance_ms=1000, min_amp=10,
             max_amp=400):
    """Perform a detection of muscle twicthes (MT).

    Sampling frequency must be at least 1000 Hz.

    Parameters
    ----------
    elec : array_like
        EMG signal
    sf : float
        Downsampling frequency
    threshold : float
        Number of standard deviation to use as threshold
        Threshold is defined as: mean + X * std(hilbert envelope)
    hypno : array_like
        Hypnogram vector, same length as elec
        Vector with only 0 if no hypnogram is loaded
    rem_only : bool
        Perfom detection only on NREM sleep period
    fmin : float | 0.
        Lower bandpass frequency
    fmax : float | 50.
        Higher bandpass frequency
    tmin : int | 800
        Minimum duration (ms) of MT
    tmax : int | 2500
        Maximum duration (ms) of MT
    min_distance_ms : int | 1000
        Minimum distance (in ms) between 2 MTs to consider them as
        two distinct events
    max_amp : int | 400
        Maximum amplitude of Muscle Twitches. Above this threshold,
        detected events are probably artefacts.

    Returns
    -------
    idx_sup_thr : array_like
        Array of supra-threshold indices
    number : int
        Number of detected MTs
    density : float
        Number of MTs per minutes of data
    duration_ms : float
        Duration (ms) of each MT detected
    """
    if rem_only and 4 in hypno:
        elec[(np.where(hypno < 4))] = 0
        length = np.count_nonzero(elec)
        idx_zero = np.where(elec == 0)
    else:
        length = max(elec.shape)

    # Morlet's envelope
    analytic = morlet(elec, sf, np.mean([fmin, fmax]))
    amplitude = np.abs(analytic)
    amplitude = smoothing(amplitude, sf * (tmin / 1000))

    # Define threshold
    if rem_only and 4 in hypno:
        id_th = np.setdiff1d(np.arange(elec.size), idx_zero)
    else:
        # Remove period with too much delta power (N2 - N3)
        delta_nfpow = morlet_power(elec, [0.5, 4], sf, norm=False)
        id_th = np.setdiff1d(np.arange(elec.size), np.where(
            delta_nfpow > np.median(delta_nfpow))[0])

    # Remove extreme values
    id_th = np.setdiff1d(id_th, np.where(abs(elec) > 400)[0])

    # Find supra-threshold values
    thresh = np.mean(amplitude[id_th]) + threshold * np.std(amplitude[id_th])
    idx_sup_thr = np.where(amplitude > thresh)[0]

    if idx_sup_thr.size:

        # Find MTs separated by less than min_distance_ms
        idx_sup_thr = _events_distance_fill(idx_sup_thr, min_distance_ms, sf)

        _, _, idx_start, idx_stop = _events_duration(idx_sup_thr, sf)

        # Amplitude criteria
        mt_amp, _ = _events_amplitude(elec, idx_sup_thr, idx_start, idx_stop,
                                      sf)
        good_amp = np.where(np.logical_and(mt_amp > min_amp,
                                           mt_amp < max_amp))[0]
        good_idx = _events_removal(idx_start, idx_stop, good_amp)

        # Duration criteria
        _, duration_ms, idx_start, idx_stop = _events_duration(idx_sup_thr, sf)
        good_dur = np.where(np.logical_and(duration_ms > tmin,
                                           duration_ms < tmax))[0]
        good_idx = _events_removal(idx_start, idx_stop, good_dur)

        # Keep only good events
        idx_sup_thr = idx_sup_thr[good_idx]
        number, duration_ms, _, _ = _events_duration(idx_sup_thr, sf)
        density = number / (length / sf / 60.)

        return idx_sup_thr, number, density, duration_ms

    else:
        return np.array([], dtype=int), 0., 0., np.array([], dtype=int)


###########################################################################
# PEAKS DETECTION
###########################################################################


def peakdetect(sf, y_axis, x_axis=None, lookahead=200, delta=1., get='max',
               threshold='auto'):
    """Perform a peak detection.

    Converted from/based on a MATLAB script at:
    http://billauer.co.il/peakdet.html
    Original script :
    https://github.com/DiamondLightSource/auto_tomo_calibration-experimental/
    blob/master/old_code_scripts/peak_detect.py

    function for detecting local maxima and minima in a signal.
    Discovers peaks by searching for values which are surrounded by lower
    or larger values for maxima and minima respectively

    Parameters
    ----------
    sf : float
        The sampling frequency.
    y_axis : array_like
        Row vector containing the data.
    x_axis : array_like
        Row vector for the time axis. If omitted an index of the y_axis is
        used.
    lookahead : int | 200
        Distance to look ahead from a peak candidate to determine if
        it is the actual peak.
        '(samples / period) / f' where '4 >= f >= 1.25' might be a good
        value
    delta : float | 1.
        This specifies a minimum difference between a peak and the
        following points, before a peak may be considered a peak. Useful
        to hinder the function from picking up false peaks towards to end
        of the signal. To work well delta should be set to
        delta >= RMSnoise * 5.
        When omitted delta function causes a 20% decrease in speed.
        When used Correctly it can double the speed of the function
    get : string | 'max'
        Get either minimum values ('min'), maximum ('max') or min and max
        ('minmax').
    threshold : string/float | None
        Use a threshold to ignore values. Use None for no threshold, 'auto'
        to use the signal deviation or a float number for specific
        threshold.

    Returns
    -------
    index : array_like
        A row vector containing the index of maximum / minimum.
    number : int
        Number of peaks.
    density : float
        Density of peaks.
    """
    # ============== CHECK DATA ==============
    if x_axis is None:
        x_axis = range(len(y_axis))
    # Check length :
    if len(y_axis) != len(x_axis):
        raise ValueError("Input vectors y_axis and x_axis must have same "
                         "length")
    # Needs to be a numpy array
    y_axis, x_axis = np.asarray(y_axis), np.asarray(x_axis)

    # store data length for later use
    length = len(y_axis)

    # Lookahead  & delta checking :
    if lookahead < 1:
        raise ValueError("Lookahead must be '1' or above in value")
    if not (np.isscalar(delta) and delta >= 0):
        raise ValueError("delta must be a positive number")

    # Check get :
    if get not in ['min', 'max', 'minmax']:
        raise ValueError("The get parameter must either be 'min', 'max' or"
                         " 'minmax'")

    # ============== PRE-ALLOCATION ==============
    max_peaks, min_peaks = [], []
    dump = []   # Used to pop the first hit which almost always is false

    # maxima and minima candidates are temporarily stored in
    # mx and mn respectively
    mn, mx = np.Inf, -np.Inf

    # ============== THRESHOLD ==============
    if threshold is not None:
        if threshold is 'auto':
            threshold = np.std(y_axis)
        # Detrend / demean y-axis :
        y_axisp = detrend(y_axis)
        y_axisp -= y_axisp.mean()
        # Find values above threshold :
        above = np.abs(y_axisp) >= threshold
        zp = zip(np.arange(length)[above], x_axis[above], y_axis[above])
    else:
        zp = zip(np.arange(length)[:-lookahead], x_axis[:-lookahead],
                 y_axis[:-lookahead])

    # ============== FIND MIN / MAX PEAKS ==============
    # Only detect peak if there is 'lookahead' amount of points after it
    for index, x, y in zp:
        if y > mx:
            mx = y
        if y < mn:
            mn = y

        # ==== Look for max ====
        if y < mx - delta and mx != np.Inf:
            # Maxima peak candidate found
            # look ahead in signal to ensure that this is a peak and not jitter
            if y_axis[index:index + lookahead].max() < mx:
                max_peaks.append(index)
                dump.append(True)
                # set algorithm to only find minima now
                mx = np.Inf
                mn = np.Inf
                if index + lookahead >= length:
                    # end is within lookahead no more peaks can be found
                    break
                continue

        # ==== Look for max ====
        if y > mn + delta and mn != -np.Inf:
            # Minima peak candidate found
            # look ahead in signal to ensure that this is a peak and not jitter
            if y_axis[index:index + lookahead].min() > mn:
                min_peaks.append(index)
                dump.append(False)
                # set algorithm to only find maxima now
                mn = -np.Inf
                mx = -np.Inf
                if index + lookahead >= length:
                    # end is within lookahead no more peaks can be found
                    break

    if min_peaks and max_peaks:
        # ============== CLEAN ==============
        # Remove the false hit on the first value of the y_axis
        if threshold is None:
            if dump[0]:
                max_peaks.pop(0)
            else:
                min_peaks.pop(0)
            del dump

        # ============== MIN / MAX / MINMAX ==============
        if get == 'max':
            index = np.array(max_peaks)
        elif get == 'min':
            index = np.array(min_peaks)
        elif get == 'minmax':
            index = np.vstack((min_peaks, max_peaks))
        number = len(index)
        density = number / (len(y_axis) / sf / 60.)

        return index, number, density
    else:
        return np.array([]), 0., 0.<|MERGE_RESOLUTION|>--- conflicted
+++ resolved
@@ -332,28 +332,6 @@
 
         idx_spindles = _index_to_events(np.c_[idx_start, idx_stop][good_dur])
 
-<<<<<<< HEAD
-        # Compute number, duration, density
-        idx_start, idx_stop = _events_to_index(idx_spindles).T
-        number = idx_start.size
-        duration_ms = (idx_stop - idx_start) * (1000 / sf)
-        density = number / (data.size / sf / 60.)
-
-        # Compute mean power of each spindles
-        pwrs = np.zeros(shape=number)
-        for i, (start, stop) in enumerate(zip(idx_start, idx_stop)):
-            data_sp = data[start:stop]
-            # Using Morlet
-            ind_pwr = morlet_power(data_sp, [fmin, fmax], sf, norm=False)[0]
-            pwrs[i] = np.mean(ind_pwr)
-        # Normalize by dividing by the mean
-        normalization(pwrs, norm=2)
-
-        if return_full:
-            return idx_spindles, number, density, duration_ms, pwrs, \
-                idx_start, idx_stop, hard_thr, soft_thr, idx_sigma, fmin, \
-                fmax, sigma_nfpow, amplitude, sigma_thr
-=======
         if idx_spindles.size:
             # Compute number, duration, density
             idx_start, idx_stop = _events_to_index(idx_spindles).T
@@ -378,7 +356,6 @@
             else:
                 return idx_spindles, number, density, duration_ms, pwrs
 
->>>>>>> 3cb5165c
         else:
             if return_full:
                 return np.array([], dtype=int), 0., 0., np.array([], dtype=int),
